"""
VCD (Video Content Description) library v4.1.0

Project website: http://vcd.vicomtech.org

Copyright (C) 2020, Vicomtech (http://www.vicomtech.es/),
(Spain) all rights reserved.

VCD is a Python library to create and manage VCD content version 4.1.0.
VCD is distributed under MIT License. See LICENSE.

"""

from builtins import bool
from enum import Enum
import vcd.poly2d as poly


class Intrinsics():
    def __init__(self):
        self.data = dict()


class IntrinsicsPinhole(Intrinsics):
    def __init__(self, width_px, height_px, camera_matrix_3x4, distortion_coeffs_1xN=None, **additional_items):
        Intrinsics.__init__(self)
        assert (isinstance(width_px, int))
        assert (isinstance(height_px, int))
        self.data['intrinsics_pinhole'] = dict()
        self.data['intrinsics_pinhole']['width_px'] = width_px
        self.data['intrinsics_pinhole']['height_px'] = height_px
        assert (isinstance(camera_matrix_3x4, list))

        assert(len(camera_matrix_3x4) == 12)
        self.data['intrinsics_pinhole']['camera_matrix_3x4'] = camera_matrix_3x4

        if distortion_coeffs_1xN is None:
            distortion_coeffs_1xN = []
        else:
            assert (isinstance(distortion_coeffs_1xN, list))
            num_coeffs = len(distortion_coeffs_1xN)
            assert(5 <= num_coeffs <= 14)
        self.data['intrinsics_pinhole']['distortion_coeffs_1xN'] = distortion_coeffs_1xN

        if additional_items is not None:
            self.data['intrinsics_pinhole'].update(additional_items)



class IntrinsicsFisheye(Intrinsics):
    def __init__(self, width_px, height_px, lens_coeffs_1x4, fov_deg, center_x, center_y,
                 radius_x, radius_y, **additional_items):
        Intrinsics.__init__(self)
        assert (isinstance(width_px, int))
        assert (isinstance(height_px, int))
        self.data['intrinsics_fisheye'] = dict()
        self.data['intrinsics_fisheye']['width_px'] = width_px
        self.data['intrinsics_fisheye']['height_px'] = height_px
        assert (isinstance(lens_coeffs_1x4, list))
        assert (isinstance(center_x, float))
        assert (isinstance(center_y, float))
        assert (isinstance(radius_x, float))
        assert (isinstance(radius_y, float))
        assert (isinstance(fov_deg, float))

        self.data['intrinsics_fisheye']['center_x'] = center_x
        self.data['intrinsics_fisheye']['center_y'] = center_y
        self.data['intrinsics_fisheye']['radius_x'] = radius_x
        self.data['intrinsics_fisheye']['radius_y'] = radius_y
        self.data['intrinsics_fisheye']['fov_deg'] = fov_deg

        assert (len(lens_coeffs_1x4) == 4)
        self.data['intrinsics_fisheye']['lens_coeffs_1x4'] = lens_coeffs_1x4

        if additional_items is not None:
            self.data['intrinsics_fisheye'].update(additional_items)


class Extrinsics():
    def __init__(self, pose_scs_wrt_lcs_4x4, **additional_items):
        assert(isinstance(pose_scs_wrt_lcs_4x4, list))
        assert (len(pose_scs_wrt_lcs_4x4) == 16)
        self.data = dict()
        self.data['extrinsics'] = dict()
        self.data['extrinsics']['pose_scs_wrt_lcs_4x4'] = pose_scs_wrt_lcs_4x4

        if additional_items is not None:
            self.data['extrinsics'].update(additional_items)


class StreamSync():
    def __init__(self, frame_vcd=None, frame_stream=None, timestamp_ISO8601=None, frame_shift=None, **additional_items):
        self.data = dict()
        self.data['sync'] = dict()
        self.frame_vcd = frame_vcd  # This is the master frame at vcd (if it is None, frame_shift specifies constant shift

        if frame_shift is not None:
            assert(isinstance(frame_shift, int))
            assert(frame_stream is None and timestamp_ISO8601 is None and frame_vcd is None)
            self.data['sync']['frame_shift'] = frame_shift
        else:
            assert (isinstance(frame_vcd, int))
            if frame_stream is not None:
                assert(isinstance(frame_stream, int))
                self.data['sync']['frame_stream'] = frame_stream
            if timestamp_ISO8601 is not None:
                assert(isinstance(timestamp_ISO8601, str))
                self.data['sync']['timestamp'] = timestamp_ISO8601
        if additional_items is not None:
            self.data['sync'].update(additional_items)


class Odometry():
    def __init__(self, pose_lcs_wrt_wcs_4x4, **additional_properties):
        self.data = dict()
        self.data['odometry'] = dict()
        assert (isinstance(pose_lcs_wrt_wcs_4x4, list))
        assert (len(pose_lcs_wrt_wcs_4x4) == 16)

        self.data['odometry']['pose_lcs_wrt_wcs_4x4'] = pose_lcs_wrt_wcs_4x4

        if additional_properties is not None:
            self.data['odometry'].update(additional_properties)


class ObjectDataType(Enum):
    bbox = 1
    num = 2
    text = 3
    boolean = 4
    poly2d = 5
    poly3d = 6
    cuboid = 7
    image = 8
    mat = 9
    binary = 10
    point2d = 11
    point3d = 12
    vec = 13
    line_reference = 14
    area_reference = 15
    mesh = 16


class Poly2DType(Enum):
    MODE_POLY2D_ABSOLUTE = 0
    #MODE_POLY2D_BBOX = 1
    #MODE_POLY2D_BBOX_DIST = 2
    #MODE_POLY2D_F8DCC = 3
    #MODE_POLY2D_RF8DCC = 4
    MODE_POLY2D_SRF6DCC = 5
    MODE_POLY2D_RS6FCC = 6


class ObjectData:
    def __init__(self, name, stream=None):
        assert(isinstance(name, str))
        self.data = dict()
        self.data['name'] = name
        if stream is not None:
            assert (isinstance(stream, str))
            self.data['stream'] = stream

    def add_attribute(self, object_data):
        assert(isinstance(object_data, ObjectData))
        assert(not isinstance(object_data, ObjectDataGeometry))
        self.data.setdefault('attributes', {})  # Creates 'attributes' if it does not exist
        if object_data.type.name not in self.data['attributes']:
            self.data['attributes'].setdefault(object_data.type.name, [])

        self.data['attributes'][object_data.type.name].append(object_data.data)


class ObjectDataGeometry(ObjectData):
    def __init__(self, name, stream=None):
        ObjectData.__init__(self, name, stream)  # Calling parent class


class bbox(ObjectDataGeometry):
    def __init__(self, name, val, stream=None):
        ObjectDataGeometry.__init__(self, name, stream)
        assert (isinstance(val, (tuple, list)))
        assert (len(val) == 4)
        if isinstance(val, tuple):
            self.data['val'] = val
        elif isinstance(val, list):
            self.data['val'] = tuple(val)
        self.type = ObjectDataType.bbox


class num(ObjectData):
    def __init__(self, name, val, stream=None):
        ObjectData.__init__(self, name, stream)
        assert isinstance(val, (int, float))
        self.data['val'] = val
        self.type = ObjectDataType.num


class text(ObjectData):
    def __init__(self, name, val, stream=None):
        ObjectData.__init__(self, name, stream)
        assert(isinstance(val, str))
        self.data['val'] = val
        self.type = ObjectDataType.text


class boolean(ObjectData):
    def __init__(self, name, val, stream=None):
        ObjectData.__init__(self, name, stream)
        assert(isinstance(val, bool))
        self.data['val'] = val
        self.type = ObjectDataType.boolean


class poly2d(ObjectDataGeometry):
    def __init__(self, name, val, mode, closed, hierarchy=None, stream=None):
        ObjectDataGeometry.__init__(self, name, stream)
        assert (isinstance(val, (tuple, list)))
        assert(isinstance(mode, Poly2DType))
        assert(isinstance(closed, bool))
<<<<<<< HEAD
        if mode == Poly2DType.MODE_POLY2D_SRF6DCC:
            srfsdcc = poly.computeSRFSDCC(val)
            encoded_poly, rest = poly.chainCodeBase64Encoder(srfsdcc[2:], 3)
            self.data['val'] = [str(srfsdcc[0]), str(srfsdcc[1]), str(rest), encoded_poly]
        else:
            self.data['val'] = list(val)
=======
        if isinstance(val, tuple) or isinstance(val, list):
            if mode == Poly2DType.MODE_POLY2D_SRF6DCC:
                srf6, xinit, yinit = poly.computeSRF6DCC(val)
                encoded_poly, rest = poly.chainCodeBase64Encoder(srf6, 3)
                self.data['val'] = [str(xinit), str(yinit), str(rest), encoded_poly]
            elif mode == Poly2DType.MODE_POLY2D_RS6FCC:
                rs6, low, high, xinit, yinit = poly.computeRS6FCC(val)
                encoded_poly, rest = poly.chainCodeBase64Encoder(rs6, 3)
                self.data['val'] = [str(xinit), str(yinit), str(low), str(high), str(rest), encoded_poly]
            else:
                self.data['val'] = list(val)
>>>>>>> 61680e80
        self.data['mode'] = mode.name
        self.data['closed'] = closed
        self.type = ObjectDataType.poly2d
        if hierarchy is not None:
            assert(isinstance(hierarchy, list))
            assert(all(isinstance(x, int) for x in hierarchy))
            self.data['hierarchy'] = hierarchy


class poly3d(ObjectDataGeometry):
    def __init__(self, name, val, closed, stream=None):
        ObjectDataGeometry.__init__(self, name, stream)
        assert (isinstance(val, (tuple, list)))
        assert (isinstance(closed, bool))
        if isinstance(val, tuple):
            self.data['val'] = val
        elif isinstance(val, list):
            self.data['val'] = tuple(val)
        self.data['closed'] = closed
        self.type = ObjectDataType.poly3d


class cuboid(ObjectDataGeometry):
    def __init__(self, name, val, stream=None):
        ObjectDataGeometry.__init__(self, name, stream)
        assert (isinstance(val, (tuple, list)))
        assert (len(val) == 9)
        if isinstance(val, tuple):
            self.data['val'] = val
        elif isinstance(val, list):
            self.data['val'] = tuple(val)
        self.type = ObjectDataType.cuboid


class image(ObjectData):
    '''
    This class hosts image data, in buffer format. It can be used with any codification, although base64 and webp
    are suggested.

    mimeType: "image/png", "image/jpeg", .. as in https://www.sitepoint.com/mime-types-complete-list/
    encoding: "base64", "ascii", .. as in https://docs.python.org/2.4/lib/standard-encodings.html

    Default is base64

    OpenCV can be used to encode:
    img = cv2.imread(file_name, 1)
    compr_params=[int(cv2.IMWRITE_PNG_COMPRESSION), 9]
    result, payload = cv2.imencode('.png', img, compr_params)
    '''
    def __init__(self, name, val, mimeType, encoding, stream=None):
        ObjectDataGeometry.__init__(self, name, stream)
        assert(isinstance(val, str))
        assert(isinstance(mimeType, str))
        assert(isinstance(encoding, str))
        self.data['val'] = val
        self.data['mime_type'] = mimeType
        self.data['encoding'] = encoding
        self.type = ObjectDataType.image


class mat(ObjectData):
    def __init__(self, name, val, channels, width, height, dataType, stream=None):
        ObjectData.__init__(self, name, stream)
        assert (isinstance(val, (tuple, list)))
        assert(isinstance(width, int))
        assert (isinstance(height, int))
        assert (isinstance(channels, int))
        assert(isinstance(dataType, str))
        assert (len(val) == width * height * channels)
        if isinstance(val, tuple):
            self.data['val'] = val
        elif isinstance(val, list):
            self.data['val'] = tuple(val)
        self.data['channels'] = channels
        self.data['width'] = width
        self.data['height'] = height
        self.data['data_type'] = dataType
        self.type = ObjectDataType.mat


class binary(ObjectData):
    def __init__(self, name, val, dataType, encoding, stream=None):
        ObjectData.__init__(self, name, stream)
        assert(isinstance(val, str))
        assert(isinstance(dataType, str))
        assert(isinstance(encoding, str))
        self.data['val'] = val
        self.data['data_type'] = dataType
        self.data['encoding'] = encoding
        self.type = ObjectDataType.binary


class vec(ObjectData):
    def __init__(self, name, val, stream=None):
        ObjectData.__init__(self, name, stream)
        assert (isinstance(val, (tuple, list)))
        if isinstance(val, tuple):
            self.data['val'] = val
        elif isinstance(val, list):
            self.data['val'] = tuple(val)
        self.type = ObjectDataType.vec


class point2d(ObjectDataGeometry):
    def __init__(self, name, val, id=None, stream=None):
        ObjectDataGeometry.__init__(self, name, stream)
        assert (isinstance(val, (tuple, list)) and len(val) == 2)
        if isinstance(val, tuple):
            self.data['val'] = val
        elif isinstance(val, list):
            self.data['val'] = tuple(val)
        if id is not None:
            assert(isinstance(id, int))
            self.data['id'] = id
        self.type = ObjectDataType.point2d


class point3d(ObjectDataGeometry):
    def __init__(self, name, val, stream=None):
        ObjectDataGeometry.__init__(self, name, stream)
        assert (isinstance(val, (tuple, list)) and len(val) == 3)
        if isinstance(val, tuple):
            self.data['val'] = val
        elif isinstance(val, list):
            self.data['val'] = tuple(val)
        self.type = ObjectDataType.point3d


class GeometricReference(ObjectDataGeometry):
    def __init__(self, name, val, reference_type, stream=None):
        ObjectDataGeometry.__init__(self, name, stream)
        assert (isinstance(reference_type, ObjectDataType))
        self.data['reference_type'] = reference_type.name
        if val is not None:
            assert (isinstance(val, list))
            self.data['val'] = val


class lineReference(GeometricReference):
    def __init__(self, name, val, reference_type, stream=None):
        GeometricReference.__init__(self, name, val, reference_type, stream)


class areaReference(GeometricReference):
    def __init__(self, name, val, reference_type, stream=None):
        GeometricReference.__init__(self, name, val, reference_type, stream)


class volumeReference(GeometricReference):
    def __init__(self, name, val, reference_type, stream=None):
        GeometricReference.__init__(self, name, val, reference_type, stream)


class mesh(ObjectDataGeometry):
    def __init__(self, name, stream=None):
        ObjectDataGeometry.__init__(self, name, stream)
        self.pid = 0
        self.eid = 0
        self.aid = 0
        self.vid = 0
        self.data['point3d'] = dict()
        self.data['line_reference'] = dict()
        self.data['area_reference'] = dict()
        self.type = ObjectDataType.mesh

    # Vertex
    def add_vertex(self, p3d, id=None):
        assert(isinstance(p3d, point3d))

        # If an id is provided use it
        if id is not None:
            # If it already exists, this is an update call
            if id in self.data['point3d']:
                # The id already exists: substitute
                idx = id
            else:
                idx = id
                self.pid = idx + 1
        else:
            idx = self.pid
            self.pid += 1

        self.data.setdefault('point3d', dict())
        self.data['point3d'][idx] = p3d.data
        return idx

    # Edge
    def add_edge(self, lref, id=None):
        assert(isinstance(lref, lineReference))

        if id is not None:
            if id in self.data['line_reference']:
                idx = id
            else:
                idx = id
                self.eid = idx + 1
        else:
            idx = self.eid
            self.eid += 1

        self.data.setdefault('line_reference', dict())
        self.data['line_reference'][idx] = lref.data
        return idx

    # Area
    def add_area(self, aref, id=None):
        assert(isinstance(aref, areaReference))

        if id is not None:
            if id in self.data['area_reference']:
                idx = id
            else:
                idx = id
                self.aid = idx + 1
        else:
            idx = self.aid
            self.aid += 1

        self.data.setdefault('area_reference', dict())
        self.data['area_reference'][idx] = aref.data
        return idx

    def get_mesh_geometry_as_string(self):
        result = "[["
        for vertex in self.data['point3d'].values():
            val = vertex['val']
            result += "["
            for i in range(0, len(val)):
                result += str(val[i]) + ","
            result += "],"
        result += "],["

        for edge in self.data['line_reference'].values():
            val = edge['val']
            result += "["
            for i in range(0, len(val)):
                result += str(val[i]) + ","
            result += "],"
        result += "],["

        for area in self.data['area_reference'].values():
            val = area['val']
            result += "["
            for i in range(0, len(val)):
                result += str(val[i]) + ","
            result += "],"
        result += "]]"

        # Clean-out commas
        result = result.replace(",]", "]")

        return result<|MERGE_RESOLUTION|>--- conflicted
+++ resolved
@@ -218,14 +218,6 @@
         assert (isinstance(val, (tuple, list)))
         assert(isinstance(mode, Poly2DType))
         assert(isinstance(closed, bool))
-<<<<<<< HEAD
-        if mode == Poly2DType.MODE_POLY2D_SRF6DCC:
-            srfsdcc = poly.computeSRFSDCC(val)
-            encoded_poly, rest = poly.chainCodeBase64Encoder(srfsdcc[2:], 3)
-            self.data['val'] = [str(srfsdcc[0]), str(srfsdcc[1]), str(rest), encoded_poly]
-        else:
-            self.data['val'] = list(val)
-=======
         if isinstance(val, tuple) or isinstance(val, list):
             if mode == Poly2DType.MODE_POLY2D_SRF6DCC:
                 srf6, xinit, yinit = poly.computeSRF6DCC(val)
@@ -237,7 +229,6 @@
                 self.data['val'] = [str(xinit), str(yinit), str(low), str(high), str(rest), encoded_poly]
             else:
                 self.data['val'] = list(val)
->>>>>>> 61680e80
         self.data['mode'] = mode.name
         self.data['closed'] = closed
         self.type = ObjectDataType.poly2d
